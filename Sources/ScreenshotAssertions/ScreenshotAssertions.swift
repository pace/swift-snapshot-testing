import XCTest

@discardableResult
public func assertScreenshot(
  matching view: UIView,
  identifier: String? = nil,
  _ file: StaticString = #file,
  _ function: String = #function,
  _ line: UInt = #line)
  -> XCTAttachment? {

    let fileURL = URL(fileURLWithPath: String(describing: file))
    let screenshotsDirectoryURL = fileURL.deletingLastPathComponent()
      .appendingPathComponent("__Screenshots__")
    let fileManager = FileManager.default

    try! fileManager.createDirectory(
      at: screenshotsDirectoryURL,
      withIntermediateDirectories: true,
      attributes: nil
    )

    UIGraphicsBeginImageContextWithOptions(view.bounds.size, false, 0)
    let context = UIGraphicsGetCurrentContext()!
    view.layer.render(in: context)
    let image = UIGraphicsGetImageFromCurrentImageContext()!
    UIGraphicsEndImageContext()
    let data = UIImagePNGRepresentation(image)!

<<<<<<< HEAD
    let screenshotName = "\(fileURL.deletingPathExtension().lastPathComponent).\(function).png"
    let screenshotURL = URL(string: screenshotName, relativeTo: screenshotsDirectoryURL)!
=======
    let screenshotURL = screenshotsURL
      .appendingPathComponent(
        fileURL.deletingPathExtension().lastPathComponent
          + "_\(function.prefix(function.count - 2))"
          + (identifier.map({ "_" + $0 }) ?? "")
      )
      .appendingPathExtension("png")
>>>>>>> fc86f8b2

    guard fileManager.fileExists(atPath: screenshotURL.path) else {
      try! data.write(to: screenshotURL)
      return nil
    }

    let existingData = try! Data(contentsOf: screenshotURL)

    guard existingData == data else {
      let imageDiff = diff(image, UIImage(data: existingData)!)
      let attachment = XCTAttachment(image: imageDiff)
      attachment.lifetime = .deleteOnSuccess

      let failedScreenshotUrl = URL(fileURLWithPath: NSTemporaryDirectory())
        .appendingPathComponent(screenshotName)
      try! data.write(to: failedScreenshotUrl)

      let ksdiff = """
ksdiff "\(screenshotURL.path)" "\(failedScreenshotUrl.path)"
"""

      XCTAssert(
        false,
        """
\(screenshotURL.debugDescription) does not match screenshot

\(ksdiff)

""",
        file: file,
        line: line
      )

      return attachment
    }

    return nil
}

func diff(_ a: UIImage, _ b: UIImage) -> UIImage {
  let maxSize = CGSize(width: max(a.size.width, b.size.width), height: max(a.size.height, b.size.height))
  UIGraphicsBeginImageContextWithOptions(maxSize, true, 0)
  let context = UIGraphicsGetCurrentContext()!
  a.draw(in: CGRect(origin: .zero, size: a.size))
  context.setAlpha(0.5)
  context.beginTransparencyLayer(auxiliaryInfo: nil)
  b.draw(in: CGRect(origin: .zero, size: b.size))
  context.setBlendMode(.difference)
  context.setFillColor(UIColor.white.cgColor)
  context.fill(CGRect(origin: .zero, size: a.size))
  context.endTransparencyLayer()
  let image = UIGraphicsGetImageFromCurrentImageContext()!
  UIGraphicsEndImageContext()
  return image
}<|MERGE_RESOLUTION|>--- conflicted
+++ resolved
@@ -27,18 +27,12 @@
     UIGraphicsEndImageContext()
     let data = UIImagePNGRepresentation(image)!
 
-<<<<<<< HEAD
-    let screenshotName = "\(fileURL.deletingPathExtension().lastPathComponent).\(function).png"
+    let screenshotName = fileURL.deletingPathExtension().lastPathComponent
+      + "_\(function.prefix(function.count - 2))"
+      + (identifier.map({ "_" + $0 }) ?? "")
+      + ".png"
+
     let screenshotURL = URL(string: screenshotName, relativeTo: screenshotsDirectoryURL)!
-=======
-    let screenshotURL = screenshotsURL
-      .appendingPathComponent(
-        fileURL.deletingPathExtension().lastPathComponent
-          + "_\(function.prefix(function.count - 2))"
-          + (identifier.map({ "_" + $0 }) ?? "")
-      )
-      .appendingPathExtension("png")
->>>>>>> fc86f8b2
 
     guard fileManager.fileExists(atPath: screenshotURL.path) else {
       try! data.write(to: screenshotURL)
